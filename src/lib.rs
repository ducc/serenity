--- conflicted
+++ resolved
@@ -104,7 +104,6 @@
 extern crate lazy_static;
 
 extern crate chrono;
-extern crate parking_lot;
 extern crate serde;
 
 #[cfg(feature = "base64")]
@@ -123,13 +122,6 @@
 extern crate native_tls;
 #[cfg(feature = "opus")]
 extern crate opus;
-<<<<<<< HEAD
-#[cfg(feature = "voice")]
-extern crate sodiumoxide;
-#[cfg(feature = "threadpool")]
-extern crate threadpool;
-#[cfg(feature = "client")]
-=======
 #[cfg(feature = "parking_lot")]
 extern crate parking_lot;
 #[cfg(feature = "sodiumoxide")]
@@ -137,7 +129,6 @@
 #[cfg(feature = "threadpool")]
 extern crate threadpool;
 #[cfg(feature = "typemap")]
->>>>>>> abe80955
 extern crate typemap;
 #[cfg(feature = "vec_shift")]
 extern crate vec_shift;
